name: Docker Release

on:
  push:
    tags:
      - "*"

jobs:
  push:
    if: "!contains(github.event.head_commit.message, 'skip ci')"

    runs-on: ubuntu-latest

    strategy:
      matrix:
        node:
<<<<<<< HEAD
          - 16-alpine
=======
          - '16'
>>>>>>> d6dcce53

    name: Tag Release (node:${{ matrix.node }})

    steps:
      - uses: actions/checkout@v2

      - name: Docker meta
        id: docker_meta
        uses: docker/metadata-action@v3.6.2
        with:
          images: quay.io/soketi/soketi
          tags: |
            type=semver,pattern={{version}}-${{ matrix.node }}-alpine
            type=semver,pattern={{major}}.{{minor}}-${{ matrix.node }}-alpine

      - name: Set up QEMU
        uses: docker/setup-qemu-action@v1

      - name: Set up Docker Buildx
        uses: docker/setup-buildx-action@v1

      - name: Compute GitHub tag
        id: tag
        uses: dawidd6/action-get-tag@v1

      - name: Login to Quay
        uses: docker/login-action@v1
        with:
          registry: quay.io
          username: ${{ secrets.DOCKER_REGISTRY_USERNAME }}
          password: ${{ secrets.DOCKER_REGISTRY_TOKEN }}

      - name: Build and push (node:${{ matrix.node }})
        uses: docker/build-push-action@v2
        with:
          push: true
          context: .
          tags: ${{ steps.docker_meta.outputs.tags }}
          labels: ${{ steps.docker_meta.outputs.labels }}
          build-args: |
            VERSION=${{ matrix.node }}<|MERGE_RESOLUTION|>--- conflicted
+++ resolved
@@ -14,11 +14,7 @@
     strategy:
       matrix:
         node:
-<<<<<<< HEAD
-          - 16-alpine
-=======
           - '16'
->>>>>>> d6dcce53
 
     name: Tag Release (node:${{ matrix.node }})
 
