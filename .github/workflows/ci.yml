name: CI

on:
  push:
    branches:
      - '*'
    tags:
      - '*'
    paths-ignore:
      - "**.md"
  pull_request:
    branches:
      - '*'

jobs:
  build:
    if: "!contains(github.event.head_commit.message, 'skip ci')"

    runs-on: ubuntu-latest

    strategy:
      fail-fast: false

      matrix:
        node:
          - 16.x
        adapter:
          - local
          - redis
          - cluster
        app_manager:
          - array
          - mysql
          - postgres
          - dynamodb

        include:
          - adapter: local
            rate_limiter: local
            queue_driver: sync
            cache_driver: memory
          - adapter: local
            rate_limiter: local
            queue_driver: sqs
            cache_driver: memory
          - adapter: cluster
            rate_limiter: cluster
            queue_driver: sync
            cache_driver: redis
          - adapter: redis
            rate_limiter: redis
            queue_driver: redis
            cache_driver: redis

    name: Node.js ${{ matrix.node }} (adapter:${{ matrix.adapter }} manager:${{ matrix.app_manager }} ratelimiter:${{ matrix.rate_limiter }} queue:${{ matrix.queue_driver }})

    steps:
      - uses: actions/checkout@v3.5.3

      - uses: actions/setup-node@v3.7.0
        name: Setup Node.js v${{ matrix.node }}
        with:
          node-version: ${{ matrix.node }}

      - name: Install dependencies
        run: npm install

      - name: Execute lint & build
        run: |
          npm run lint
          npm run build

      - name: Setup Redis
        if: "matrix.adapter == 'redis' || matrix.adapter == 'cluster'"
        run: docker-compose up -d redis

      # Setup MySQL with user `root`, password `root` and database `testing`
      - name: Setup MySQL
        if: "matrix.app_manager == 'mysql'"
        run: |
          sudo systemctl start mysql.service
          mysql -e 'CREATE DATABASE testing;' -u root -proot
          mysql -u root -proot --database=testing < tests/fixtures/mysql_schema.sql

      # Setup PostgreSQL with user `testing`, password `testing` and database `testing`
      - name: Setup PostgreSQL
        if: "matrix.app_manager == 'postgres'"
        run: |
          sudo systemctl start postgresql.service
          pg_isready
          sudo -u postgres psql --command="CREATE USER testing PASSWORD 'testing'"
          sudo -u postgres createdb --owner=postgres testing
          psql --host=127.0.0.1 --username=testing testing < tests/fixtures/postgres_schema.sql
        env:
          PGPASSWORD: testing

      - name: Setup DynamoDB
        if: "matrix.app_manager == 'dynamodb'"
        run: |
          docker run -p 8000:8000 amazon/dynamodb-local:1.22.0 &
          node tests/fixtures/dynamodb_schema.js
        env:
          AWS_ACCESS_KEY_ID: fake-id
          AWS_SECRET_ACCESS_KEY: fake-secret

      - name: Setup Localstack
        if: "matrix.queue_driver == 'sqs'"
        run: |
          docker-compose up -d localstack
<<<<<<< HEAD
          sleep 5
          pip install localstack awscli-local[ver1]
          awslocal s3 mb s3://test
          awslocal s3 ls
          awslocal sqs create-queue --queue-name test.fifo \
            --attributes='{
              "FifoQueue": "true",
              "ContentBasedDeduplication": "true",
              "DeduplicationScope": "messageGroup",
              "FifoThroughputLimit": "perMessageGroupId",
              "MessageRetentionPeriod": "3600",
              "ReceiveMessageWaitTimeSeconds": "1",
              "VisibilityTimeout": "5"
            }' \
            --region us-east-1
          awslocal sqs list-queues
=======
          docker-compose run initialize_sqs
>>>>>>> bb739ca2

      - name: Execute tests
        run: npm run test
        env:
          RETRY_TIMES: 2
          TEST_ADAPTER: ${{ matrix.adapter }}
          TEST_APP_MANAGER: ${{ matrix.app_manager }}
          TEST_CACHE_DRIVER: ${{ matrix.cache_driver }}
          TEST_QUEUE_DRIVER: ${{ matrix.queue_driver }}
          TEST_RATE_LIMITER: ${{ matrix.rate_limiter }}
          TEST_MYSQL_USER: root
          TEST_MYSQL_PASSWORD: root
          TEST_SQS_URL: http://localhost:4566/000000000000/test.fifo
          AWS_ACCESS_KEY_ID: fake-id
          AWS_SECRET_ACCESS_KEY: fake-secret

      - uses: codecov/codecov-action@v3.1.4
        with:
          token: ${{ secrets.CODECOV_TOKEN }}
          fail_ci_if_error: false<|MERGE_RESOLUTION|>--- conflicted
+++ resolved
@@ -107,7 +107,6 @@
         if: "matrix.queue_driver == 'sqs'"
         run: |
           docker-compose up -d localstack
-<<<<<<< HEAD
           sleep 5
           pip install localstack awscli-local[ver1]
           awslocal s3 mb s3://test
@@ -124,9 +123,6 @@
             }' \
             --region us-east-1
           awslocal sqs list-queues
-=======
-          docker-compose run initialize_sqs
->>>>>>> bb739ca2
 
       - name: Execute tests
         run: npm run test
