{
  "name": "@soketi/soketi",
  "version": "0.0.0-dev",
  "description": "Just another simple, fast, and resilient open-source WebSockets server.",
  "repository": {
    "type": "git",
    "url": "https://github.com/soketi/soketi.git"
  },
  "main": "dist/index.js",
  "keywords": [
    "laravel",
    "socket.io",
    "broadcasting",
    "events",
    "redis",
    "socket",
    "pusher"
  ],
  "author": "Alex Renoki",
  "license": "MIT",
  "jshintConfig": {
    "esversion": 9
  },
  "dependencies": {
    "arraybuffer-to-string": "^1.0.2",
    "async": "^3.2.2",
    "aws-sdk": "^2.1046.0",
    "axios": "^0.24.0",
    "body-parser": "^1.19.1",
    "boolean": "^3.1.4",
    "bullmq": "1.57.3",
    "colors": "^1.4.0",
    "dot-wild": "^3.0.1",
    "dotenv": "^10.0.0",
    "express": "^4.17.2",
    "ioredis": "^4.28.2",
    "knex": "^0.95.14",
    "mysql": "^2.18.1",
    "mysql2": "^2.3.3",
    "node-discover": "^1.2.1",
    "pg": "^8.7.1",
    "pm2": "^5.1.2",
    "prom-client": "^14.0.1",
    "prometheus-query": "^3.0.3",
    "pusher": "^5.0.0",
    "query-string": "^7.0.0",
    "rate-limiter-flexible": "^2.3.6",
    "uWebSockets.js": "https://github.com/uNetworking/uWebSockets.js.git#v20.6.0",
    "uuid": "^8.3.2",
    "yargs": "^17.3.0"
  },
  "devDependencies": {
    "@babel/plugin-proposal-decorators": "^7.16.4",
    "@babel/plugin-proposal-export-namespace-from": "^7.16.7",
    "@babel/plugin-proposal-function-sent": "^7.16.0",
    "@babel/plugin-proposal-numeric-separator": "^7.16.7",
<<<<<<< HEAD
    "@babel/plugin-proposal-throw-expressions": "^7.16.7",
    "@babel/plugin-transform-object-assign": "^7.16.7",
    "@babel/preset-env": "^7.16.7",
=======
    "@babel/plugin-proposal-throw-expressions": "^7.16.0",
    "@babel/plugin-transform-object-assign": "^7.16.7",
    "@babel/preset-env": "^7.16.4",
>>>>>>> 763e1e4b
    "@types/bull": "^3.15.7",
    "@types/express": "^4.17.13",
    "@types/jest": "^26.0.19",
    "@types/node": "^16.11.12",
    "@types/pusher-js": "^5.1.0",
    "@typescript-eslint/eslint-plugin": "^5.8.1",
    "@typescript-eslint/parser": "^5.8.1",
    "eslint": "^8.6.0",
    "jest": "^26.6.3",
<<<<<<< HEAD
    "jest-circus": "^26.6.3",
=======
    "jest-circus": "^27.4.6",
>>>>>>> 763e1e4b
    "pusher-js": "^7.0.3",
    "tcp-port-used": "^1.0.2",
    "ts-jest": "^26.5.6",
    "tslib": "^2.3.1",
    "typescript": "^4.5.4"
  },
  "scripts": {
    "build": "node node_modules/typescript/bin/tsc",
    "build:watch": "npm run build -- -W",
    "lint": "eslint --ext .js,.ts ./src",
    "prepublish": "npm run build",
    "test": "jest --detectOpenHandles --forceExit --silent",
    "test:watch": "npm test -- --watch"
  },
  "bin": {
    "soketi": "bin/server.js",
    "soketi-pm2": "bin/pm2.js"
  }
}<|MERGE_RESOLUTION|>--- conflicted
+++ resolved
@@ -54,15 +54,9 @@
     "@babel/plugin-proposal-export-namespace-from": "^7.16.7",
     "@babel/plugin-proposal-function-sent": "^7.16.0",
     "@babel/plugin-proposal-numeric-separator": "^7.16.7",
-<<<<<<< HEAD
     "@babel/plugin-proposal-throw-expressions": "^7.16.7",
     "@babel/plugin-transform-object-assign": "^7.16.7",
     "@babel/preset-env": "^7.16.7",
-=======
-    "@babel/plugin-proposal-throw-expressions": "^7.16.0",
-    "@babel/plugin-transform-object-assign": "^7.16.7",
-    "@babel/preset-env": "^7.16.4",
->>>>>>> 763e1e4b
     "@types/bull": "^3.15.7",
     "@types/express": "^4.17.13",
     "@types/jest": "^26.0.19",
@@ -72,11 +66,7 @@
     "@typescript-eslint/parser": "^5.8.1",
     "eslint": "^8.6.0",
     "jest": "^26.6.3",
-<<<<<<< HEAD
     "jest-circus": "^26.6.3",
-=======
-    "jest-circus": "^27.4.6",
->>>>>>> 763e1e4b
     "pusher-js": "^7.0.3",
     "tcp-port-used": "^1.0.2",
     "ts-jest": "^26.5.6",
