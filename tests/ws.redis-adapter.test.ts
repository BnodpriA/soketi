import { Server } from './../src/server';
import { Utils } from './utils';

jest.retryTimes(2);

describe('ws test for redis adapter', () => {
    beforeEach(() => {
        jest.resetModules();

        return Utils.waitForPortsToFreeUp();
    });

    afterEach(() => {
        return Utils.flushServers();
    });

    Utils.shouldRun(Utils.adapterIs('redis') && Utils.appManagerIs('array'))('client events with redis adapter', done => {
        Utils.newServer({ 'appManager.array.apps.0.enableClientMessages': true }, (server1: Server) => {
            Utils.newClonedServer(server1, { 'appManager.array.apps.0.enableClientMessages': true, port: 6002 }, (server2: Server) => {
                let client1 = Utils.newClientForPrivateChannel();
                let channelName = `private-${Utils.randomChannelName()}`;

                client1.connection.bind('connected', () => {
                    client1.connection.bind('message', ({ event, channel, data }) => {
                        if (event === 'client-greeting' && channel === channelName) {
                            expect(data.message).toBe('hello');
                            done();
                        }
                    });

                    let channel = client1.subscribe(channelName);

                    channel.bind('pusher:subscription_succeeded', () => {
                        let client2 = Utils.newClientForPrivateChannel({}, 6002);

                        client2.connection.bind('connected', () => {
                            let channel = client2.subscribe(channelName);

                            channel.bind('pusher:subscription_succeeded', () => {
                                channel.trigger('client-greeting', {
                                    message: 'hello',
                                });
                            });
                        });
                    });
                });
            });
        });
    });

    Utils.shouldRun(Utils.adapterIs('redis') && Utils.appManagerIs('array'))('client events dont get emitted when client messaging is disabled with redis adapter', done => {
        Utils.newServer({ 'appManager.array.apps.0.enableClientMessages': false }, (server1: Server) => {
            Utils.newClonedServer(server1, { 'appManager.array.apps.0.enableClientMessages': false, port: 6002 }, (server2: Server) => {
                let client1 = Utils.newClientForPrivateChannel();
                let channelName = `private-${Utils.randomChannelName()}`;

                client1.connection.bind('connected', () => {
                    client1.connection.bind('message', ({ event, channel, data }) => {
                        if (event === 'client-greeting' && channel === channelName) {
                            throw new Error('The message was actually sent.');
                        }
                    });

                    let channel = client1.subscribe(channelName);

                    channel.bind('pusher:subscription_succeeded', () => {
                        let client2 = Utils.newClientForPrivateChannel({}, 6002);

                        client2.connection.bind('connected', () => {
                            let channel = client2.subscribe(channelName);

                            channel.bind('pusher:subscription_succeeded', () => {
                                channel.bind('pusher:error', (error) => {
                                    expect(error.code).toBe(4301);
                                    done();
                                });

                                channel.trigger('client-greeting', {
                                    message: 'hello',
                                });
                            });
                        });
                    });
                });
            });
        });
    });

    Utils.shouldRun(Utils.adapterIs('redis') && Utils.appManagerIs('array'))('client events dont get emitted when event name is big with redis adapter', done => {
        Utils.newServer({ 'appManager.array.apps.0.enableClientMessages': true, 'eventLimits.maxNameLength': 25 }, (server1: Server) => {
            Utils.newClonedServer(server1, { 'appManager.array.apps.0.enableClientMessages': true, 'eventLimits.maxNameLength': 25, port: 6002 }, (server2: Server) => {
                let client1 = Utils.newClientForPrivateChannel();
                let channelName = `private-${Utils.randomChannelName()}`;
                let eventName = 'client-a8hsuNFXUhfStiWE02R'; // 26 characters

                client1.connection.bind('connected', () => {
                    client1.connection.bind('message', ({ event, channel, data }) => {
                        if (event === eventName && channel === channelName) {
                            throw new Error('The message was actually sent.');
                        }
                    });

                    let channel = client1.subscribe(channelName);

                    channel.bind('pusher:subscription_succeeded', () => {
                        let client2 = Utils.newClientForPrivateChannel({}, 6002);

                        client2.connection.bind('connected', () => {
                            let channel = client2.subscribe(channelName);

                            channel.bind('pusher:subscription_succeeded', () => {
                                channel.bind('pusher:error', (error) => {
                                    expect(error.code).toBe(4301);
                                    done();
                                });

                                channel.trigger(eventName, {
                                    message: 'hello',
                                });
                            });
                        });
                    });
                });
            });
        });
    });

    Utils.shouldRun(Utils.adapterIs('redis') && Utils.appManagerIs('array'))('client events dont get emitted when event payload is big with redis adapter', done => {
        Utils.newServer({ 'appManager.array.apps.0.enableClientMessages': true, 'eventLimits.maxPayloadInKb': 1/1024/1024 }, (server1: Server) => {
            Utils.newClonedServer(server1, { 'appManager.array.apps.0.enableClientMessages': true, 'eventLimits.maxPayloadInKb': 1/1024/1024, port: 6002 }, (server2: Server) => {
                let client1 = Utils.newClientForPrivateChannel();
                let channelName = `private-${Utils.randomChannelName()}`;

                client1.connection.bind('connected', () => {
                    client1.connection.bind('message', ({ event, channel, data }) => {
                        if (event === 'client-greeting' && channel === channelName) {
                            throw new Error('The message was actually sent.');
                        }
                    });

                    let channel = client1.subscribe(channelName);

                    channel.bind('pusher:subscription_succeeded', () => {
                        let client2 = Utils.newClientForPrivateChannel({}, 6002);

                        client2.connection.bind('connected', () => {
                            let channel = client2.subscribe(channelName);

                            channel.bind('pusher:subscription_succeeded', () => {
                                channel.bind('pusher:error', (error) => {
                                    expect(error.code).toBe(4301);
                                    done();
                                });

                                channel.trigger('client-greeting', {
                                    message: 'hello',
                                });
                            });
                        });
                    });
                });
            });
        });
    });

    Utils.shouldRun(Utils.adapterIs('redis') && Utils.appManagerIs('array'))('throw over quota error if reached connection limit for redis adapter', done => {
        Utils.newServer({ 'appManager.array.apps.0.maxConnections': 1, port: 6001 }, (server1: Server) => {
            Utils.newClonedServer(server1, { 'appManager.array.apps.0.maxConnections': 1, port: 6002 }, (server2: Server) => {
                let client1 = Utils.newClient({}, 6001, 'app-key', false);

                client1.connection.bind('connected', () => {
                    let client2 = Utils.newClient({}, 6002, 'app-key', false);

                    client2.connection.bind('state_change', ({ current }) => {
                        if (current === 'failed') {
                            done();
                        } else {
                            throw new Error(`${current} is not an expected state.`);
                        }
                    });
                });
            });
        });
    });

    Utils.shouldRun(Utils.adapterIs('redis'))('should check for presence.maxMembersPerChannel for redis adapter', done => {
        Utils.newServer({ 'presence.maxMembersPerChannel': 1, port: 6001 }, (server1: Server) => {
            Utils.newClonedServer(server1, { 'presence.maxMembersPerChannel': 1, port: 6002 }, (server2: Server) => {
                let user1 = {
                    user_id: 1,
                    user_info: {
                        id: 1,
                        name: 'John',
                    },
                };

                let user2 = {
                    user_id: 2,
                    user_info: {
                        id: 2,
                        name: 'Alice',
                    },
                };

                let client1 = Utils.newClientForPresenceUser(user1);
                let channelName = `presence-${Utils.randomChannelName()}`;

                client1.connection.bind('connected', () => {
                    let channel1 = client1.subscribe(channelName);

                    channel1.bind('pusher:subscription_succeeded', () => {
                        let client2 = Utils.newClientForPresenceUser(user2, {}, 6002);

                        client2.connection.bind('message', ({ event, channel, data }) => {
                            if (event === 'pusher:subscription_error' && channel === channelName) {
                                expect(data.type).toBe('LimitReached');
                                expect(data.status).toBe(4100);
                                expect(data.error).toBeDefined();
                                done();
                            }
                        });

                        client2.subscribe(channelName);
                    });
                });
            });
        });
    });

    Utils.shouldRun(Utils.adapterIs('redis'))('adapter getSockets works with redis adapter', done => {
        Utils.newServer({}, (server1: Server) => {
            Utils.newClonedServer(server1, { port: 6002 }, (server2: Server) => {
                let client1 = Utils.newClient();

                client1.connection.bind('connected', () => {
                    server1.adapter.getSockets('app-id').then(sockets => {
                        expect(sockets.size).toBe(1);

                        let client2 = Utils.newClient({}, 6002);

                        client2.connection.bind('connected', () => {
                            server1.adapter.getSockets('app-id').then(sockets => {
                                expect(sockets.size).toBe(2);
                                done();
                            });
                        });
                    })
                });
            });
        });
    });

    Utils.shouldRun(Utils.adapterIs('redis'))('adapter getChannelSockets works with redis adapter', done => {
        Utils.newServer({}, (server1: Server) => {
            Utils.newClonedServer(server1, { port: 6002 }, (server2: Server) => {
                let client1 = Utils.newClient();
                let channelName = Utils.randomChannelName();

                client1.connection.bind('connected', () => {
                    server1.adapter.getChannelSockets('app-id', channelName).then(sockets => {
                        expect(sockets.size).toBe(0);

                        let channel1 = client1.subscribe(channelName);

                        channel1.bind('pusher:subscription_succeeded', () => {
                            Utils.wait(3000).then(() => {
                                server1.adapter.getChannelSockets('app-id', channelName).then(sockets => {
                                    expect(sockets.size).toBe(1);

                                    let client2 = Utils.newClient({}, 6002);

                                    client2.connection.bind('connected', () => {
                                        let channel2 = client2.subscribe(channelName);

                                        channel2.bind('pusher:subscription_succeeded', () => {
                                            Utils.wait(3000).then(() => {
                                                server1.adapter.getChannelSockets('app-id', channelName).then(sockets => {
                                                    expect(sockets.size).toBe(2);

                                                    client2.unsubscribe(channelName);

<<<<<<< HEAD
                                                    server1.adapter.getChannelSockets('app-id', channelName).then(sockets =>{
                                                        // TODO: Expect
                                                        // expect(sockets.size).toBe(1);
                                                        done();
                                                    });
=======
                                            Utils.wait(3000).then(() => {
                                                server1.adapter.getChannelSockets('app-id', channelName).then(sockets =>{
                                                    expect(sockets.size).toBe(1);
                                                    done();
>>>>>>> 1e64c5a1
                                                });
                                            });
                                        });
                                    });
                                });
                            });
                        });
                    });
                });
            });
        });
    });
});<|MERGE_RESOLUTION|>--- conflicted
+++ resolved
@@ -279,18 +279,11 @@
 
                                                     client2.unsubscribe(channelName);
 
-<<<<<<< HEAD
+                                                Utils.wait(3000).then(() => {
                                                     server1.adapter.getChannelSockets('app-id', channelName).then(sockets =>{
-                                                        // TODO: Expect
-                                                        // expect(sockets.size).toBe(1);
+                                                        expect(sockets.size).toBe(1);
                                                         done();
                                                     });
-=======
-                                            Utils.wait(3000).then(() => {
-                                                server1.adapter.getChannelSockets('app-id', channelName).then(sockets =>{
-                                                    expect(sockets.size).toBe(1);
-                                                    done();
->>>>>>> 1e64c5a1
                                                 });
                                             });
                                         });
