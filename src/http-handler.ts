--- conflicted
+++ resolved
@@ -364,12 +364,6 @@
     }
 
     notFound(res: HttpResponse) {
-<<<<<<< HEAD
-        //Send status before any headers.
-=======
-        res.writeStatus('404 Not Found');
->>>>>>> 6afdc7fa
-
         this.attachMiddleware(res, [
             this.corkMiddleware,
             this.corsMiddleware,
