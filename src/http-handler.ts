import { App } from './app';
import async from 'async';
import { HttpResponse, RecognizedString } from 'uWebSockets.js';
import { PusherApiMessage } from './message';
import { Server } from './server';
import { Utils } from './utils';
import { Log } from './log';

const v8 = require('v8');

export interface ChannelResponse {
    subscription_count: number;
    user_count?: number;
    occupied: boolean;
}

export interface MessageCheckError {
    message: string;
    code: number;
}

export class HttpHandler {
    /**
     * Initialize the HTTP handler.
     */
    constructor(protected server: Server) {
        //
    }

    ready(res: HttpResponse) {
        this.attachMiddleware(res, [
            this.corkMiddleware,
            this.corsMiddleware,
        ]).then(res => {
            if (this.server.closing) {
                this.serverErrorResponse(res, 'The server is closing. Choose another server. :)');
            } else {
                this.send(res, 'OK');
            }
        });
    }

    acceptTraffic(res: HttpResponse) {
        this.attachMiddleware(res, [
            this.corsMiddleware,
        ]).then(res => {
            if (this.server.closing) {
                return this.serverErrorResponse(res, 'The server is closing. Choose another server. :)');
            }

            let threshold = this.server.options.httpApi.acceptTraffic.memoryThreshold;

            let {
                rss,
                heapTotal,
                external,
                arrayBuffers,
            } = process.memoryUsage();

            let totalSize = v8.getHeapStatistics().total_available_size;
            let usedSize = rss + heapTotal + external + arrayBuffers;
            let percentUsage = (usedSize / totalSize) * 100;

            if (threshold < percentUsage) {
                return this.serverErrorResponse(res, 'Low on memory here. Choose another server. :)');
            }

            this.sendJson(res, {
                memory: {
                    usedSize,
                    totalSize,
                    percentUsage,
                },
            });
        });
    }

    healthCheck(res: HttpResponse) {
        this.attachMiddleware(res, [
            this.corkMiddleware,
            this.corsMiddleware,
        ]).then(res => {
            this.send(res, 'OK');
        });
    }

    usage(res: HttpResponse) {
        this.attachMiddleware(res, [
            this.corkMiddleware,
            this.corsMiddleware,
        ]).then(res => {
            let {
                rss,
                heapTotal,
                external,
                arrayBuffers,
            } = process.memoryUsage();

            let totalSize = v8.getHeapStatistics().total_available_size;
            let usedSize = rss + heapTotal + external + arrayBuffers;
            let freeSize = totalSize - usedSize;
            let percentUsage = (usedSize / totalSize) * 100;

            return this.sendJson(res, {
                memory: {
                    free: freeSize,
                    used: usedSize,
                    total: totalSize,
                    percent: percentUsage,
                },
            });
        });
    }

    metrics(res: HttpResponse) {
        this.attachMiddleware(res, [
            this.corkMiddleware,
            this.corsMiddleware,
        ]).then(res => {
            let handleError = err => {
                this.serverErrorResponse(res, 'A server error has occurred.');
            }

            if (res.query.json) {
                this.server.metricsManager
                    .getMetricsAsJson()
                    .then(metrics => {
                        this.sendJson(res, metrics);
                    })
                    .catch(handleError);
            } else {
                this.server.metricsManager
                    .getMetricsAsPlaintext()
                    .then(metrics => {
                        this.send(res, metrics);
                    })
                    .catch(handleError);
            }
        });
    }

    channels(res: HttpResponse) {
        this.attachMiddleware(res, [
            this.corkMiddleware,
            this.corsMiddleware,
            this.appMiddleware,
            this.authMiddleware,
            this.readRateLimitingMiddleware,
        ]).then(res => {
            this.server.adapter.getChannelsWithSocketsCount(res.params.appId).then(channels => {
                let response: { [channel: string]: ChannelResponse } = [...channels].reduce((channels, [channel, connections]) => {
                    if (connections === 0) {
                        return channels;
                    }

                    // In case ?filter_by_prefix= is specified, the channel must start with that prefix.
                    if (res.query.filter_by_prefix && !channel.startsWith(res.query.filter_by_prefix)) {
                        return channels;
                    }

                    channels[channel] = {
                        subscription_count: connections,
                        occupied: true,
                    };

                    return channels;
                }, {});

                return response;
            }).catch(err => {
                Log.error(err);

                return this.serverErrorResponse(res, 'A server error has occurred.');
            }).then(channels => {
                let broadcastMessage = { channels };

                this.server.metricsManager.markApiMessage(res.params.appId, {}, broadcastMessage);

                this.sendJson(res, broadcastMessage);
            });
        });
    }

    channel(res: HttpResponse) {
        this.attachMiddleware(res, [
            this.corkMiddleware,
            this.corsMiddleware,
            this.appMiddleware,
            this.authMiddleware,
            this.readRateLimitingMiddleware,
        ]).then(res => {
            let response: ChannelResponse;

            this.server.adapter.getChannelSocketsCount(res.params.appId, res.params.channel).then(socketsCount => {
                response = {
                    subscription_count: socketsCount,
                    occupied: socketsCount > 0,
                };

                // For presence channels, attach an user_count.
                // Avoid extra call to get channel members if there are no sockets.
                if (res.params.channel.startsWith('presence-')) {
                    response.user_count = 0;

                    if (response.subscription_count > 0) {
                        this.server.adapter.getChannelMembersCount(res.params.appId, res.params.channel).then(membersCount => {
                            let broadcastMessage = {
                                ...response,
                                ...{
                                    user_count: membersCount,
                                },
                            };

                            this.server.metricsManager.markApiMessage(res.params.appId, {}, broadcastMessage);

                            this.sendJson(res, broadcastMessage);
                        }).catch(err => {
                            Log.error(err);

                            return this.serverErrorResponse(res, 'A server error has occurred.');
                        });

                        return;
                    }
                }

                this.server.metricsManager.markApiMessage(res.params.appId, {}, response);

                return this.sendJson(res, response);
            }).catch(err => {
                Log.error(err);

                return this.serverErrorResponse(res, 'A server error has occurred.');
            });
        });
    }

    channelUsers(res: HttpResponse) {
        this.attachMiddleware(res, [
            this.corkMiddleware,
            this.corsMiddleware,
            this.appMiddleware,
            this.authMiddleware,
            this.readRateLimitingMiddleware,
        ]).then(res => {
            if (!res.params.channel.startsWith('presence-')) {
                return this.badResponse(res, 'The channel must be a presence channel.');
            }

            this.server.adapter.getChannelMembers(res.params.appId, res.params.channel).then(members => {
                let broadcastMessage = {
                    users: [...members].map(([user_id, user_info]) => {
                        return res.query.with_user_info === '1'
                            ? { id: user_id, user_info }
                            : { id: user_id };
                    }),
                };

                this.server.metricsManager.markApiMessage(res.params.appId, {}, broadcastMessage);

                this.sendJson(res, broadcastMessage);
            });
        });
    }

    events(res: HttpResponse) {
        this.attachMiddleware(res, [
            this.corkMiddleware,
            this.jsonBodyMiddleware,
            this.corsMiddleware,
            this.appMiddleware,
            this.authMiddleware,
            this.broadcastEventRateLimitingMiddleware,
        ]).then(res => {
            this.checkMessageToBroadcast(res.body as PusherApiMessage, res.app as App).then(message => {
                this.broadcastMessage(message, res.app.id);
                this.server.metricsManager.markApiMessage(res.app.id, res.body, { ok: true });
                this.sendJson(res, { ok: true });
            }).catch(error => {
                if (error.code === 400) {
                    this.badResponse(res, error.message);
                } else if (error.code === 413) {
                    this.entityTooLargeResponse(res, error.message);
                }
            });
        });
    }

    batchEvents(res: HttpResponse) {
        this.attachMiddleware(res, [
            this.jsonBodyMiddleware,
            this.corsMiddleware,
            this.appMiddleware,
            this.authMiddleware,
            this.broadcastBatchEventsRateLimitingMiddleware,
        ]).then(res => {
            let batch = res.body.batch as PusherApiMessage[];

            // Make sure the batch size is not too big.
            if (batch.length > res.app.maxEventBatchSize) {
                return this.badResponse(res, `Cannot batch-send more than ${res.app.maxEventBatchSize} messages at once`);
            }

            Promise.all(batch.map(message => this.checkMessageToBroadcast(message, res.app as App))).then(messages => {
                messages.forEach(message => this.broadcastMessage(message, res.app.id));
                this.server.metricsManager.markApiMessage(res.app.id, res.body, { ok: true });
                this.sendJson(res, { ok: true });
            }).catch((error: MessageCheckError) => {
                if (error.code === 400) {
                    this.badResponse(res, error.message);
                } else if (error.code === 413) {
                    this.entityTooLargeResponse(res, error.message);
                }
            });
        });
    }

    terminateUserConnections(res: HttpResponse) {
        this.attachMiddleware(res, [
            this.jsonBodyMiddleware,
            this.corsMiddleware,
            this.appMiddleware,
            this.authMiddleware,
        ]).then(res => {
            this.server.adapter.terminateUserConnections(res.app.id, res.params.userId);
            this.sendJson(res, { ok: true });
        });
    }

    protected checkMessageToBroadcast(message: PusherApiMessage, app: App): Promise<PusherApiMessage> {
        return new Promise((resolve, reject) => {
            if (
                (!message.channels && !message.channel) ||
                !message.name ||
                !message.data
            ) {
                return reject({
                    message: 'The received data is incorrect',
                    code: 400,
                });
            }

            let channels: string[] = message.channels || [message.channel];

            message.channels = channels;

            // Make sure the channels length is not too big.
            if (channels.length > app.maxEventChannelsAtOnce) {
                return reject({
                    message: `Cannot broadcast to more than ${app.maxEventChannelsAtOnce} channels at once`,
                    code: 400,
                });
            }

            // Make sure the event name length is not too big.
            if (message.name.length > app.maxEventNameLength) {
                return reject({
                    message: `Event name is too long. Maximum allowed size is ${app.maxEventNameLength}.`,
                    code: 400,
                });
            }

            let payloadSizeInKb = Utils.dataToKilobytes(message.data);

            // Make sure the total payload of the message body is not too big.
            if (payloadSizeInKb > parseFloat(app.maxEventPayloadInKb as string)) {
                return reject({
                    message: `The event data should be less than ${app.maxEventPayloadInKb} KB.`,
                    code: 413,
                });
            }

            resolve(message);
        });
    }

    protected broadcastMessage(message: PusherApiMessage, appId: string): void {
        message.channels.forEach(channel => {
            let msg = {
                event: message.name,
                channel,
                data: message.data,
            };

            this.server.adapter.send(appId, channel, JSON.stringify(msg), message.socket_id);

            if (Utils.isCachingChannel(channel)) {
                this.server.cacheManager.set(
                    `app:${appId}:channel:${channel}:cache_miss`,
                    JSON.stringify({ event: msg.event, data: msg.data }),
                    this.server.options.channelLimits.cacheTtl,
                );
            }
        });
    }

    notFound(res: HttpResponse) {
        try {
            res.writeStatus('404 Not Found');

            this.attachMiddleware(res, [
                this.corkMiddleware,
                this.corsMiddleware,
            ]).then(res => {
                this.send(res, '', '404 Not Found');
            });
        } catch (e) {
            Log.warningTitle('Response could not be sent');
            Log.warning(e);
        }
    }

    protected badResponse(res: HttpResponse, error: string) {
        return this.sendJson(res, { error, code: 400 }, '400 Invalid Request');
    }

    protected notFoundResponse(res: HttpResponse, error: string) {
        return this.sendJson(res, { error, code: 404 }, '404 Not Found');
    }

    protected unauthorizedResponse(res: HttpResponse, error: string) {
        return this.sendJson(res, { error, code: 401 }, '401 Authorization Required');
    }

    protected entityTooLargeResponse(res: HttpResponse, error: string) {
        return this.sendJson(res, { error, code: 413 }, '413 Payload Too Large');
    }

    protected tooManyRequestsResponse(res: HttpResponse) {
        return this.sendJson(res, { error: 'Too many requests.', code: 429 }, '429 Too Many Requests');
    }

    protected serverErrorResponse(res: HttpResponse, error: string) {
        return this.sendJson(res, { error, code: 500 }, '500 Internal Server Error');
    }

    protected jsonBodyMiddleware(res: HttpResponse, next: CallableFunction): any {
        this.readJson(res, (body, rawBody) => {
            res.body = body;
            res.rawBody = rawBody;

            let requestSizeInMb = Utils.dataToMegabytes(rawBody);

            if (requestSizeInMb > this.server.options.httpApi.requestLimitInMb) {
                return this.entityTooLargeResponse(res, 'The payload size is too big.');
            }

            next(null, res);
        }, err => {
            return this.badResponse(res, 'The received data is incorrect.');
        });
    }

    protected corkMiddleware(res: HttpResponse, next: CallableFunction): any {
        res.cork(() => next(null, res));
    }

    protected corsMiddleware(res: HttpResponse, next: CallableFunction): any {
        res.writeHeader('Access-Control-Allow-Origin', this.server.options.cors.origin.join(', '));
        res.writeHeader('Access-Control-Allow-Methods', this.server.options.cors.methods.join(', '));
        res.writeHeader('Access-Control-Allow-Headers', this.server.options.cors.allowedHeaders.join(', '));

        next(null, res);
    }

    protected appMiddleware(res: HttpResponse, next: CallableFunction): any {
        return this.server.appManager.findById(res.params.appId).then(validApp => {
            if (!validApp) {
                return this.notFoundResponse(res, `The app ${res.params.appId} could not be found.`);
            }

            res.app = validApp;

            next(null, res);
        });
    }

    protected authMiddleware(res: HttpResponse, next: CallableFunction): any {
        this.signatureIsValid(res).then(valid => {
            if (valid) {
                return next(null, res);
            }

            return this.unauthorizedResponse(res, 'The secret authentication failed');
        });
    }

    protected readRateLimitingMiddleware(res: HttpResponse, next: CallableFunction): any {
        this.server.rateLimiter.consumeReadRequestsPoints(1, res.app).then(response => {
            if (response.canContinue) {
                for (let header in response.headers) {
                    res.writeHeader(header, '' + response.headers[header]);
                }

                return next(null, res);
            }

            this.tooManyRequestsResponse(res);
        });
    }

    protected broadcastEventRateLimitingMiddleware(res: HttpResponse, next: CallableFunction): any {
        let channels = res.body.channels || [res.body.channel];

        this.server.rateLimiter.consumeBackendEventPoints(Math.max(channels.length, 1), res.app).then(response => {
            if (response.canContinue) {
                for (let header in response.headers) {
                    res.writeHeader(header, '' + response.headers[header]);
                }

                return next(null, res);
            }

            this.tooManyRequestsResponse(res);
        });
    }

    protected broadcastBatchEventsRateLimitingMiddleware(res: HttpResponse, next: CallableFunction): any {
        let rateLimiterPoints = res.body.batch.reduce((rateLimiterPoints, event) => {
            let channels: string[] = event.channels || [event.channel];

            return rateLimiterPoints += channels.length;
        }, 0);

        this.server.rateLimiter.consumeBackendEventPoints(rateLimiterPoints, res.app).then(response => {
            if (response.canContinue) {
                for (let header in response.headers) {
                    res.writeHeader(header, '' + response.headers[header]);
                }

                return next(null, res);
            }

            this.tooManyRequestsResponse(res);
        });
    }

    protected attachMiddleware(res: HttpResponse, functions: any[]): Promise<HttpResponse> {
        return new Promise((resolve, reject) => {
            let waterfallInit = callback => callback(null, res);

            let abortHandlerMiddleware = (res, callback) => {
                res.onAborted(() => {
                    Log.warning({ message: 'Aborted request.', res });
<<<<<<< HEAD
                    // No need to send back the response.
=======
>>>>>>> 9f85846f
                    // this.serverErrorResponse(res, 'Aborted request.');
                });

                callback(null, res);
            };

            async.waterfall([
                waterfallInit.bind(this),
                abortHandlerMiddleware.bind(this),
                ...functions.map(fn => fn.bind(this)),
            ], (err, res) => {
                if (err) {
                    this.serverErrorResponse(res, 'A server error has occurred.');
                    Log.error(err);

                    return reject({ res, err });
                }

                resolve(res);
            });
        });
    }

    /**
     * Read the JSON content of a request.
     */
    protected readJson(res: HttpResponse, cb: CallableFunction, err: any) {
        let buffer;

        let loggingAction = (payload) => {
            if (this.server.options.debug) {
                Log.httpTitle('⚡ HTTP Payload received');
                Log.http(payload);
            }
        };

        res.onData((ab, isLast) => {
            let chunk = Buffer.from(ab);

            if (isLast) {
                let json = {};
                let raw = '{}';

                if (buffer) {
                    try {
                        // @ts-ignore
                        json = JSON.parse(Buffer.concat([buffer, chunk]));
                    } catch (e) {
                        //
                    }

                    try {
                        raw = Buffer.concat([buffer, chunk]).toString();
                    } catch (e) {
                        //
                    }

                    cb(json, raw);
                    loggingAction(json);
                } else {
                    try {
                        // @ts-ignore
                        json = JSON.parse(chunk);
                        raw = chunk.toString();
                    } catch (e) {
                        //
                    }

                    cb(json, raw);
                    loggingAction(json);
                }
            } else {
                if (buffer) {
                    buffer = Buffer.concat([buffer, chunk]);
                } else {
                    buffer = Buffer.concat([chunk]);
                }
            }
        });

        res.onAborted(err);
    }

    /**
     * Check is an incoming request can access the api.
     */
    protected signatureIsValid(res: HttpResponse): Promise<boolean> {
        return this.getSignedToken(res).then(token => {
            return token === res.query.auth_signature;
        });
    }

    protected sendJson(res: HttpResponse, data: any, status: RecognizedString = '200 OK') {
        try {
            return res.writeStatus(status)
                .writeHeader('Content-Type', 'application/json')
                .end(JSON.stringify(data), true);
        } catch (e) {
            Log.warningTitle('Response could not be sent');
            Log.warning(e);
        }
    }

    protected send(res: HttpResponse, data: RecognizedString, status: RecognizedString = '200 OK') {
        try {
            return res.writeStatus(status).end(data, true);
        } catch (e) {
            Log.warningTitle('Response could not be sent');
            Log.warning(e);
        }
    }

    /**
     * Get the signed token from the given request.
     */
    protected getSignedToken(res: HttpResponse): Promise<string> {
        return Promise.resolve(res.app.signingTokenFromRequest(res));
    }
}<|MERGE_RESOLUTION|>--- conflicted
+++ resolved
@@ -542,10 +542,7 @@
             let abortHandlerMiddleware = (res, callback) => {
                 res.onAborted(() => {
                     Log.warning({ message: 'Aborted request.', res });
-<<<<<<< HEAD
                     // No need to send back the response.
-=======
->>>>>>> 9f85846f
                     // this.serverErrorResponse(res, 'Aborted request.');
                 });
 
