--- conflicted
+++ resolved
@@ -29,18 +29,7 @@
         ADAPTER_REDIS_REQUESTS_TIMEOUT: 'adapter.redis.requestsTimeout',
         ADAPTER_REDIS_SUB_OPTIONS: 'adapter.redis.redisSubOptions',
         ADAPTER_REDIS_PUB_OPTIONS: 'adapter.redis.redisPubOptions',
-<<<<<<< HEAD
         ADAPTER_REDIS_SHARD_MODE: 'adapter.redis.shardMode',
-        ADAPTER_NATS_PREFIX: 'adapter.nats.prefix',
-        ADAPTER_NATS_SERVERS: 'adapter.nats.servers',
-        ADAPTER_NATS_USER: 'adapter.nats.user',
-        ADAPTER_NATS_PASSWORD: 'adapter.nats.pass',
-        ADAPTER_NATS_TOKEN: 'adapter.nats.token',
-        ADAPTER_NATS_CREDENTIALS: 'adapter.nats.credentials',
-        ADAPTER_NATS_TIMEOUT: 'adapter.nats.timeout',
-        ADAPTER_NATS_REQUESTS_TIMEOUT: 'adapter.nats.requestsTimeout',
-=======
->>>>>>> cbea11a4
         APP_MANAGER_DRIVER: 'appManager.driver',
         APP_MANAGER_CACHE_ENABLED: 'appManager.cache.enabled',
         APP_MANAGER_CACHE_TTL: 'appManager.cache.ttl',
